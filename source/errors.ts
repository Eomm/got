--- conflicted
+++ resolved
@@ -7,11 +7,7 @@
 	code?: ErrorCode;
 	declare readonly options: NormalizedOptions;
 
-<<<<<<< HEAD
-	constructor(message: string, error: (Error & {code?: ErrorCode}) | {code?: ErrorCode}, options: NormalizedOptions) {
-=======
 	constructor(message: string, error: Partial<Error & {code?: string}>, options: NormalizedOptions) {
->>>>>>> 3acdb698
 		super(message);
 		Error.captureStackTrace(this, this.constructor);
 		this.name = 'GotError';
