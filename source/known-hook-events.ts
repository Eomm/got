--- conflicted
+++ resolved
@@ -1,9 +1,4 @@
-<<<<<<< HEAD
-import {CancelableRequest, Response, NormalizedOptions, Options} from './utils/types';
-import {HTTPError, GotError, ParseError, MaxRedirectsError} from './errors';
-=======
-import {CancelableRequest, Response, NormalizedOptions, GenericError} from './utils/types';
->>>>>>> 518f0f59
+import {CancelableRequest, GenericError, NormalizedOptions, Options, Response} from './utils/types';
 
 /**
 Called with plain request options, right before their normalization. This is especially useful in conjunction with got.extend() and got.create() when the input needs custom handling.
