--- conflicted
+++ resolved
@@ -4,17 +4,13 @@
 import EventEmitter = require('events');
 import is from '@sindresorhus/is';
 
-<<<<<<< HEAD
 export interface Progress {
 	percent: number;
 	transferred: number;
 	total?: number;
 }
 
-export function downloadProgress(_response: IncomingMessage, emitter: EventEmitter, downloadBodySize?: number): TransformStream {
-=======
 export function downloadProgress(emitter: EventEmitter, downloadBodySize?: number): TransformStream {
->>>>>>> 518f0f59
 	let downloadedBytes = 0;
 
 	const progressStream = new TransformStream({
