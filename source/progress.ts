<<<<<<< HEAD
import EventEmitter = require('events');
import {ClientRequest} from 'http';
import {Socket} from 'net';
import {Transform as TransformStream} from 'stream';
=======
import {Transform as TransformStream} from 'stream';
import EventEmitter = require('events');
>>>>>>> 3acdb698
import is from '@sindresorhus/is';

export function createProgressStream(name: 'downloadProgress' | 'uploadProgress', emitter: EventEmitter, totalBytes?: number | string): TransformStream {
	let transformedBytes = 0;

	if (is.string(totalBytes)) {
		totalBytes = Number(totalBytes);
	}

	return new TransformStream({
		transform(chunk, _encoding, callback) {
			transformedBytes += chunk.length;

			const percent = totalBytes ? transformedBytes / (totalBytes as number) : 0;

			// Let `flush()` be responsible for emitting the last event
			if (percent < 1) {
				emitter.emit(name, {
					percent,
					transferred: transformedBytes,
					total: totalBytes
				});
			}

			callback(undefined, chunk);
		},

		flush(callback) {
			emitter.emit(name, {
				percent: 1,
				transferred: transformedBytes,
				total: totalBytes
			});

			callback();
		}
	});
<<<<<<< HEAD
}

export function uploadProgress(request: ClientRequest, emitter: EventEmitter, uploadBodySize?: number): void {
	const uploadEventFrequency = 150;
	let uploadedBytes = 0;
	let progressInterval: NodeJS.Timeout;

	emitter.emit('uploadProgress', {
=======

	emitter.emit(name, {
>>>>>>> 3acdb698
		percent: 0,
		transferred: 0,
		total: totalBytes
	});

	return progressStream;
}<|MERGE_RESOLUTION|>--- conflicted
+++ resolved
@@ -1,12 +1,5 @@
-<<<<<<< HEAD
 import EventEmitter = require('events');
-import {ClientRequest} from 'http';
-import {Socket} from 'net';
 import {Transform as TransformStream} from 'stream';
-=======
-import {Transform as TransformStream} from 'stream';
-import EventEmitter = require('events');
->>>>>>> 3acdb698
 import is from '@sindresorhus/is';
 
 export function createProgressStream(name: 'downloadProgress' | 'uploadProgress', emitter: EventEmitter, totalBytes?: number | string): TransformStream {
@@ -16,7 +9,7 @@
 		totalBytes = Number(totalBytes);
 	}
 
-	return new TransformStream({
+	const progressStream = new TransformStream({
 		transform(chunk, _encoding, callback) {
 			transformedBytes += chunk.length;
 
@@ -44,19 +37,8 @@
 			callback();
 		}
 	});
-<<<<<<< HEAD
-}
-
-export function uploadProgress(request: ClientRequest, emitter: EventEmitter, uploadBodySize?: number): void {
-	const uploadEventFrequency = 150;
-	let uploadedBytes = 0;
-	let progressInterval: NodeJS.Timeout;
-
-	emitter.emit('uploadProgress', {
-=======
 
 	emitter.emit(name, {
->>>>>>> 3acdb698
 		percent: 0,
 		transferred: 0,
 		total: totalBytes
