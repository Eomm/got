--- conflicted
+++ resolved
@@ -10,29 +10,9 @@
 import getResponse from './get-response';
 import {normalizeRequestArguments} from './normalize-arguments';
 import {uploadProgress} from './progress';
-<<<<<<< HEAD
-import {
-	CacheError,
-	GotError,
-	MaxRedirectsError,
-	RequestError,
-	TimeoutError,
-	UnsupportedProtocolError
-} from './errors';
-import urlToOptions from './utils/url-to-options';
-import {
-	AgentByProtocol,
-	NormalizedOptions,
-	RequestFunction,
-	Response,
-	ResponseObject
-} from './utils/types';
-import dynamicRequire from './utils/dynamic-require';
-=======
 import {CacheError, MaxRedirectsError, RequestError, TimeoutError} from './errors';
 import urlToOptions from './utils/url-to-options';
 import {NormalizedOptions, Response, ResponseObject} from './utils/types';
->>>>>>> 518f0f59
 
 const redirectCodes: ReadonlySet<number> = new Set([300, 301, 302, 303, 304, 307, 308]);
 
@@ -64,56 +44,11 @@
 		}
 	};
 
-<<<<<<< HEAD
-	const get = async (options: NormalizedOptions): Promise<void> => {
-		const currentUrl = redirectString ?? requestUrl;
-
-		if (options.protocol !== 'http:' && options.protocol !== 'https:') {
-			throw new UnsupportedProtocolError(options);
-		}
-
-		// Validate the URL
-		decodeURI(currentUrl);
-
-		let requestFn: RequestFunction;
-		if (is.function_(options.request)) {
-			requestFn = options.request;
-		} else {
-			requestFn = options.protocol === 'https:' ? https.request : http.request;
-		}
-
-		if (agents) {
-			const protocolName = options.protocol === 'https:' ? 'https' : 'http';
-			options.agent = (agents as AgentByProtocol)[protocolName] ?? options.agent;
-		}
-
-		/* istanbul ignore next: electron.net is broken */
-		// No point in typing process.versions correctly, as
-		// `process.version.electron` is used only once, right here.
-		if (options.useElectronNet && (process.versions as any).electron) {
-			const electron = dynamicRequire(module, 'electron') as any; // Trick Webpack
-			requestFn = electron.net.request ?? electron.remote.net.request;
-		}
-
-		if (options.cookieJar) {
-			const cookieString = await getCookieString!(currentUrl);
-
-			if (is.nonEmptyString(cookieString)) {
-				options.headers.cookie = cookieString;
-			}
-		}
-
-		let timings: Timings;
-		const handleResponse = async (response: http.ServerResponse | PartialDeep<ResponseObject>): Promise<void> => {
-			options.timeout = timeout;
-
-=======
 	const get = async (): Promise<void> => {
 		let httpOptions = await normalizeRequestArguments(options);
 
 		let timings: Timings;
 		const handleResponse = async (response: http.ServerResponse | ResponseObject): Promise<void> => {
->>>>>>> 518f0f59
 			try {
 				/* istanbul ignore next: fixes https://github.com/electron/electron/blob/cbb460d47628a7a146adf4419ed48550a98b2923/lib/browser/api/net.js#L59-L65 */
 				if (options.useElectronNet) {
@@ -148,14 +83,9 @@
 				}
 
 				const rawCookies = typedResponse.headers['set-cookie'];
-<<<<<<< HEAD
-				if (options.cookieJar && rawCookies) {
-					let promises: Array<Promise<unknown>> = rawCookies.map((rawCookie: string) => setCookie!(rawCookie, typedResponse.url));
-=======
 				if (Reflect.has(options, 'cookieJar') && rawCookies) {
 					let promises: Array<Promise<unknown>> = rawCookies.map((rawCookie: string) => options.cookieJar.setCookie(rawCookie, typedResponse.url));
 
->>>>>>> 518f0f59
 					if (options.ignoreInvalidCookies) {
 						promises = promises.map(p => p.catch(() => {}));
 					}
@@ -226,13 +156,7 @@
 			const onError = (error: Error): void => {
 				const isTimedOutError = error instanceof TimedOutTimeoutError;
 
-<<<<<<< HEAD
-				// `request.aborted` is a boolean since v11.0.0: https://github.com/nodejs/node/commit/4b00c4fafaa2ae8c41c1f78823c0feb810ae4723#diff-e3bc37430eb078ccbafe3aa3b570c91a
-				// We need to allow `TimedOutTimeoutError` here, because it `stream.pipeline(..)` aborts it automatically.
-				if (!isTimedOutError && (typeof request.aborted === 'number' || (request.aborted as unknown as boolean))) {
-=======
 				if (!isTimedOutError && isAborted()) {
->>>>>>> 518f0f59
 					return;
 				}
 
@@ -300,11 +224,6 @@
 		};
 
 		if (options.cache) {
-<<<<<<< HEAD
-			const cacheableRequest = new CacheableRequest(requestFn, options.cache);
-			// @ts-ignore Mismatch related ResponseLike should be fixed upstream
-			const cacheRequest = cacheableRequest(options as unknown as https.RequestOptions, handleResponse);
-=======
 			// `cacheable-request` doesn't support Node 10 API, fallback.
 			httpOptions = {
 				...httpOptions,
@@ -312,7 +231,6 @@
 			};
 
 			const cacheRequest = options.cacheableRequest(httpOptions, handleResponse);
->>>>>>> 518f0f59
 
 			cacheRequest.once('error', (error: Error) => {
 				if (error instanceof CacheableRequest.RequestError) {
@@ -326,14 +244,9 @@
 		} else {
 			// Catches errors thrown by calling `requestFn(…)`
 			try {
-<<<<<<< HEAD
-				// @ts-ignore Since we are using global URL instead of the import, types clashes with URL !== URL
-				handleRequest(requestFn(options as unknown as URL, handleResponse));
-=======
 				// @ts-ignore 1. TS complains that URLSearchParams is not the same as URLSearchParams.
 				//            2. It doesn't notice that `options.timeout` is deleted above.
 				handleRequest(httpOptions.request(options.url, httpOptions, handleResponse));
->>>>>>> 518f0f59
 			} catch (error) {
 				emitError(new RequestError(error, options));
 			}
@@ -398,63 +311,7 @@
 				await hook(options);
 			}
 
-<<<<<<< HEAD
-			// Serialize body
-			const {body, headers} = options;
-			const isForm = !is.nullOrUndefined(options.form);
-			const isJSON = !is.nullOrUndefined(options.json);
-			const isBody = !is.nullOrUndefined(body);
-			if ((isBody || isForm || isJSON) && withoutBody.has(options.method)) {
-				throw new TypeError(`The \`${options.method}\` method cannot be used with a body`);
-			}
-
-			if (isBody) {
-				if (isForm || isJSON) {
-					throw new TypeError('The `body` option cannot be used with the `json` option or `form` option');
-				}
-
-				if (is.object(body) && isFormData(body)) {
-					// Special case for https://github.com/form-data/form-data
-					headers['content-type'] = headers['content-type'] ?? `multipart/form-data; boundary=${body.getBoundary()}`;
-				} else if (!is.nodeStream(body) && !is.string(body) && !is.buffer(body)) {
-					throw new TypeError('The `body` option must be a stream.Readable, string or Buffer');
-				}
-			} else if (isForm) {
-				if (!is.object(options.form)) {
-					throw new TypeError('The `form` option must be an Object');
-				}
-
-				headers['content-type'] = headers['content-type'] ?? 'application/x-www-form-urlencoded';
-				options.body = (new URLSearchParams(options.form as Record<string, string>)).toString();
-			} else if (isJSON) {
-				headers['content-type'] = headers['content-type'] ?? 'application/json';
-				options.body = JSON.stringify(options.json);
-			}
-
-			// Convert buffer to stream to receive upload progress events (#322)
-			if (is.buffer(body)) {
-				options.body = toReadableStream(body);
-				uploadBodySize = body.length;
-			} else {
-				uploadBodySize = await getBodySize(options);
-			}
-
-			if (is.undefined(headers['content-length']) && is.undefined(headers['transfer-encoding'])) {
-				if (!is.undefined(uploadBodySize) && (uploadBodySize > 0 || options.method === 'PUT')) {
-					headers['content-length'] = String(uploadBodySize);
-				}
-			}
-
-			if (!options.stream && options.responseType === 'json' && is.undefined(headers.accept)) {
-				options.headers.accept = 'application/json';
-			}
-
-			requestUrl = options.href ?? (new URL(options.path, format(options as UrlObject))).toString();
-
-			await get(options);
-=======
 			await get();
->>>>>>> 518f0f59
 		} catch (error) {
 			emitError(error);
 		}
