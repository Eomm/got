--- conflicted
+++ resolved
@@ -1,20 +1,7 @@
 import http = require('http');
 import https = require('https');
-import Keyv = require('keyv');
-import PCancelable = require('p-cancelable');
 import ResponseLike = require('responselike');
 import {Readable as ReadableStream} from 'stream';
-<<<<<<< HEAD
-import CacheableLookup from 'cacheable-lookup';
-import {CookieJar} from 'tough-cookie';
-import {Timings} from '@szmarczak/http-timer';
-import {StorageAdapter} from 'cacheable-request';
-import {Except, PartialDeep} from 'type-fest';
-import {isProxiedSymbol} from '../as-promise';
-import {ProxyStream} from '../as-stream';
-import {GotError, HTTPError, MaxRedirectsError, ParseError} from '../errors';
-import {Hooks} from '../known-hook-events';
-=======
 import {Except, Merge} from 'type-fest';
 import PCancelable = require('p-cancelable');
 import CacheableRequest = require('cacheable-request');
@@ -27,7 +14,6 @@
 import {URLOptions} from './options-to-url';
 
 export type GenericError = Error | GotError | ParseError | HTTPError | MaxRedirectsError;
->>>>>>> 518f0f59
 
 export type Method =
 	| 'GET'
@@ -72,7 +58,7 @@
 
 	fromCache?: boolean;
 	isFromCache?: boolean;
-	req?: http.ClientRequest;
+	req: http.ClientRequest;
 	requestUrl: string;
 	retryCount: number;
 	timings: Timings;
@@ -80,12 +66,11 @@
 	request: {
 		options: NormalizedOptions;
 	};
-	url: string;
 }
 
 // TODO: The `ResponseLike` type should be properly fixed instead:
 // https://github.com/sindresorhus/got/pull/827/files#r323633794
-export interface ResponseObject extends Partial<ResponseLike> {
+export interface ResponseObject extends ResponseLike {
 	socket: {
 		remoteAddress: string;
 	};
@@ -93,13 +78,8 @@
 
 export interface RetryObject {
 	attemptCount: number;
-<<<<<<< HEAD
-	retryOptions: Required<RetryOptions>;
-	error: GotError | ParseError | HTTPError | MaxRedirectsError;
-=======
 	retryOptions: RetryOptions;
 	error: GenericError;
->>>>>>> 518f0f59
 	computedValue: number;
 }
 
@@ -107,16 +87,12 @@
 
 export type HandlerFunction = <T extends ProxyStream | CancelableRequest<Response>>(options: NormalizedOptions, next: (options: NormalizedOptions) => T) => T;
 
-export interface DefaultRetryOptions {
-	limit: number;
-	methods: Method[];
-	statusCodes: number[];
-	errorCodes: string[];
-}
-
-export interface RetryOptions extends Partial<DefaultRetryOptions> {
+export interface RetryOptions {
+	limit?: number;
 	calculateDelay?: RetryFunction;
-	retries?: number;
+	methods?: Method[];
+	statusCodes?: number[];
+	errorCodes?: string[];
 	maxRetryAfter?: number;
 }
 
@@ -137,30 +113,8 @@
 	request?: number;
 }
 
-export type Headers = Record<string, string | string[] | null | undefined>;
-
-export interface DefaultOptions {
-	method: Method;
-	retry: DefaultRetryOptions | number;
-	headers: Headers;
-	hooks: Hooks;
-	decompress: boolean;
-	throwHttpErrors: boolean;
-	followRedirect: boolean;
-	stream: boolean;
-	cache: string | StorageAdapter | false;
-	dnsCache: CacheableLookup | Map<string, string> | Keyv | false;
-	useElectronNet: boolean;
-	responseType: ResponseType;
-	resolveBodyOnly: boolean;
-	maxRedirects: number;
-}
-
-<<<<<<< HEAD
-// The library overrides the type definition of `agent`, `host`, 'headers and `timeout`.
-export interface Options extends PartialDeep<DefaultOptions>, Except<https.RequestOptions, 'agent' | 'timeout' | 'host' | 'headers'> {
-	host?: string;
-=======
+export type Headers = Record<string, string | string[]>;
+
 interface CookieJar {
 	getCookieString(url: string, callback: (error: Error, cookieHeader: string) => void): void;
 	getCookieString(url: string): Promise<string>;
@@ -171,7 +125,6 @@
 // TODO: Missing lots of `http` options
 export interface Options extends URLOptions {
 	url?: URL | string;
->>>>>>> 518f0f59
 	body?: string | Buffer | ReadableStream;
 	hostname?: string;
 	socketPath?: string;
@@ -180,7 +133,7 @@
 	isStream?: boolean;
 	encoding?: BufferEncoding | null;
 	method?: Method;
-	retry?: RetryOptions | number;
+	retry?: number | RetryOptions;
 	throwHttpErrors?: boolean;
 	cookieJar?: CookieJar;
 	ignoreInvalidCookies?: boolean;
@@ -202,51 +155,26 @@
 	lookup?: CacheableLookup['lookup'];
 }
 
-<<<<<<< HEAD
-export interface NormalizedOptions extends DefaultOptions, Except<Options, keyof DefaultOptions> {
-=======
 export interface NormalizedOptions extends Except<Options, keyof URLOptions> {
->>>>>>> 518f0f59
 	// Normalized Got options
-	hooks: Required<Hooks>;
+	headers: Headers;
+	hooks: Hooks;
 	timeout: Delays;
-	dnsCache: CacheableLookup | false;
+	dnsCache?: CacheableLookup | false;
 	retry: Required<RetryOptions>;
-<<<<<<< HEAD
-	readonly prefixUrl: string;
-=======
 	prefixUrl: string;
->>>>>>> 518f0f59
 	method: Method;
 	url: URL;
 	cacheableRequest?: (options: string | URL | http.RequestOptions, callback?: (response: http.ServerResponse | ResponseLike) => void) => CacheableRequest.Emitter;
 
-<<<<<<< HEAD
-	// Normalized URL options
-	protocol: string;
-	hostname: string;
-	host: string;
-	hash: string | null;
-	search: string | null;
-	pathname: string;
-	href: string;
-	path: string;
-	port?: number;
-	username: string;
-	password: string;
-	auth?: string;
-=======
 	// UNIX socket support
 	path?: string;
->>>>>>> 518f0f59
-}
-
-export interface ExtendOptions extends Options {
+}
+
+export interface ExtendedOptions extends Options {
 	handlers?: HandlerFunction[];
 	mutableDefaults?: boolean;
 }
-
-export type ExtendedOptions = DefaultOptions & Options;
 
 export interface Defaults {
 	options: Except<NormalizedOptions, 'url'>;
@@ -270,13 +198,7 @@
 	on(name: 'uploadProgress' | 'downloadProgress', listener: (progress: Progress) => void): T;
 }
 
-<<<<<<< HEAD
-export interface CancelableRequest<T extends http.IncomingMessage | Buffer | string | object> extends PCancelable<T> {
-	[isProxiedSymbol]: boolean;
-	on(event: string, listener: (...args: any[]) => void): CancelableRequest<T>;
-=======
 export interface CancelableRequest<T extends Response | Response['body']> extends Merge<PCancelable<T>, GotEvents<CancelableRequest<T>>> {
->>>>>>> 518f0f59
 	json<TReturnType extends object>(): CancelableRequest<TReturnType>;
 	buffer(): CancelableRequest<Buffer>;
 	text(): CancelableRequest<string>;
