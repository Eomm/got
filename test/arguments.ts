/* eslint-disable node/no-deprecated-api */
import {parse} from 'url';
import test from 'ava';
import {StorageAdapter} from 'cacheable-request';
import {Handler} from 'express';
import pEvent = require('p-event');
import got from '../source';
import withServer from './helpers/with-server';

const echoUrl: Handler = (request, response) => {
	response.end(request.url);
};

test('`url` is required', async t => {
	await t.throwsAsync(
<<<<<<< HEAD
		// @ts-ignore Error tests
		got(),
=======
		// @ts-ignore Manual tests
		got(''),
>>>>>>> 518f0f59
		{
			instanceOf: TypeError,
			message: 'No URL protocol specified'
		}
	);
});

test('`url` should be utf-8 encoded', async t => {
	await t.throwsAsync(
		got('https://example.com/%D2%E0%EB%EB%E8%ED'),
		{
			message: 'URI malformed'
		}
	);
});

test('throws if no arguments provided', async t => {
	// @ts-ignore This is on purpose.
	await t.throwsAsync(got(), TypeError, 'Missing `url` argument');
});

test('throws an error if the protocol is not specified', async t => {
	await t.throwsAsync(got('example.com'), {
		instanceOf: TypeError,
		message: 'Invalid URL: example.com'
	});

	await t.throwsAsync(got({}), {
		instanceOf: TypeError,
		message: 'No URL protocol specified'
	});

	await t.throwsAsync(got({}), {
		instanceOf: TypeError,
		message: 'No URL protocol specified'
	});
});

test('string url with searchParams is preserved', withServer, async (t, server, got) => {
	server.get('/', echoUrl);

	const path = '?test=http://example.com?foo=bar';
	const {body} = await got(path);
	t.is(body, `/${path}`);
});

test('options are optional', withServer, async (t, server, got) => {
	server.get('/test', echoUrl);

	t.is((await got('test')).body, '/test');
});

test('methods are normalized', withServer, async (t, server, got) => {
	server.post('/test', echoUrl);

	const instance = got.extend({
		handlers: [
			(options, next) => {
				if (options.method === options.method.toUpperCase()) {
					t.pass();
				} else {
					t.fail();
				}

				return next(options);
			}
		]
	});

	await instance('test', {method: 'post'});
});

test('throws an error when legacy Url is passed', withServer, async (t, server, got) => {
	server.get('/test', echoUrl);

	await t.throwsAsync(
		got(parse(`${server.url}/test`)),
		'The legacy `url.Url` is deprecated. Use `URL` instead.'
	);
});

test('overrides `searchParams` from options', withServer, async (t, server, got) => {
	server.get('/', echoUrl);

	const {body} = await got(
		'?drop=this',
		{
			searchParams: {
				test: 'wow'
			},
			cache: {
				get(key: string) {
					t.is(key, `cacheable-request:GET:${server.url}/?test=wow`);
				},
				set(key: string) {
					t.is(key, `cacheable-request:GET:${server.url}/?test=wow`);
				}
			} as unknown as StorageAdapter
		}
	);

	t.is(body, '/?test=wow');
});

test('escapes `searchParams` parameter values', withServer, async (t, server, got) => {
	server.get('/', echoUrl);

	const {body} = await got({
		searchParams: {
			test: 'it’s ok'
		}
	});

	t.is(body, '/?test=it%E2%80%99s+ok');
});

test('the `searchParams` option can be a URLSearchParams', withServer, async (t, server, got) => {
	server.get('/', echoUrl);

	const searchParams = new URLSearchParams({test: 'wow'});
	const {body} = await got({searchParams});
	t.is(body, '/?test=wow');
});

test('ignores empty searchParams object', withServer, async (t, server, got) => {
	server.get('/test', echoUrl);

	t.is((await got('test', {searchParams: {}})).requestUrl, `${server.url}/test`);
});

<<<<<<< HEAD
test('throws on invalid type of body', async t => {
	// @ts-ignore Error tests
	await t.throwsAsync(got('https://example.com', {body: false}), {
=======
test('throws when passing body with a non payload method', async t => {
	// @ts-ignore Manual tests
	await t.throwsAsync(got('https://example.com', {body: 'asdf'}), {
>>>>>>> 518f0f59
		instanceOf: TypeError,
		message: 'The `GET` method cannot be used with a body'
	});
});

test('WHATWG URL support', withServer, async (t, server, got) => {
	server.get('/test', echoUrl);

	const wURL = new URL(`${server.url}/test`);
	await t.notThrowsAsync(got(wURL));
});

test('returns streams when using `isStream` option', withServer, async (t, server, got) => {
	server.get('/stream', (_request, response) => {
		response.end('ok');
	});

	const data = await pEvent(got('stream', {isStream: true}), 'data');
	t.is(data.toString(), 'ok');
});

test('accepts `url` as an option', withServer, async (t, server, got) => {
	server.get('/test', echoUrl);

	await t.notThrowsAsync(got({url: 'test'}));
});

test('can omit `url` option if using `prefixUrl`', withServer, async (t, server, got) => {
	server.get('/', echoUrl);

	await t.notThrowsAsync(got({}));
});

test('throws TypeError when `options.hooks` is not an object', async t => {
	await t.throwsAsync(
		// @ts-ignore Error tests
		got('https://example.com', {hooks: 'not object'}),
		{
			instanceOf: TypeError,
			message: 'Parameter `hooks` must be an Object, not string'
		}
	);
});

test('throws TypeError when known `options.hooks` value is not an array', async t => {
	await t.throwsAsync(
		// @ts-ignore Error tests
		got('https://example.com', {hooks: {beforeRequest: {}}}),
		{
			instanceOf: TypeError,
			message: 'Parameter `beforeRequest` must be an Array, not Object'
		}
	);
});

test('throws TypeError when known `options.hooks` array item is not a function', async t => {
	// @ts-ignore Error tests
	await t.throwsAsync(
		// @ts-ignore Error tests
		got('https://example.com', {hooks: {beforeRequest: [{}]}}),
		{
			instanceOf: TypeError,
			message: 'hook is not a function'
		}
	);
});

test('allows extra keys in `options.hooks`', withServer, async (t, server, got) => {
	server.get('/test', echoUrl);

	await t.notThrowsAsync(got('test', {hooks: {extra: []}}));
});

test('`prefixUrl` option works', withServer, async (t, server, got) => {
	server.get('/test/foobar', echoUrl);

	const instanceA = got.extend({prefixUrl: `${server.url}/test`});
	const {body} = await instanceA('foobar');
	t.is(body, '/test/foobar');
});

test('accepts WHATWG URL as the `prefixUrl` option', withServer, async (t, server, got) => {
	server.get('/test/foobar', echoUrl);

	const instanceA = got.extend({prefixUrl: new URL(`${server.url}/test`)});
	const {body} = await instanceA('foobar');
	t.is(body, '/test/foobar');
});

test('backslash in the end of `prefixUrl` option is optional', withServer, async (t, server) => {
	server.get('/test/foobar', echoUrl);

	const instanceA = got.extend({prefixUrl: `${server.url}/test/`});
	const {body} = await instanceA('foobar');
	t.is(body, '/test/foobar');
});

test('`prefixUrl` can be changed if the URL contains the old one', withServer, async (t, server) => {
	server.get('/', echoUrl);

	const instanceA = got.extend({
		prefixUrl: `${server.url}/meh`,
		handlers: [
			(options, next) => {
				options.prefixUrl = server.url;
				return next(options);
			}
		]
	});

	const {body} = await instanceA('');
	t.is(body, '/');
});

test('throws if cannot change `prefixUrl`', async t => {
	const instanceA = got.extend({
		prefixUrl: 'https://example.com',
		handlers: [
			(options, next) => {
				options.url = new URL('https://google.pl');
				options.prefixUrl = 'https://example.com';
				return next(options);
			}
		]
	});

	await t.throwsAsync(instanceA(''), 'Cannot change `prefixUrl` from https://example.com/ to https://example.com: https://google.pl/');
});

test('throws if the `searchParams` value is invalid', async t => {
	// @ts-ignore Error tests
	await t.throwsAsync(got('https://example.com', {
		// @ts-ignore Error tests
		searchParams: {
			foo: []
		}
	}), {
		instanceOf: TypeError,
		message: 'The `searchParams` value \'\' must be a string, number, boolean or null'
	});
});

test('`context` option is not enumerable', withServer, async (t, server, got) => {
	server.get('/', echoUrl);

	const context = {
		foo: 'bar'
	};

	await got({
		context,
		hooks: {
			beforeRequest: [
				options => {
					t.is(options.context, context);
					t.false({}.propertyIsEnumerable.call(options, 'context'));
				}
			]
		}
	});
});

test('`context` option is accessible when using hooks', withServer, async (t, server, got) => {
	server.get('/', echoUrl);

	const context = {
		foo: 'bar'
	};

	await got({
		context,
		hooks: {
			init: [
				options => {
					t.is(options.context, context);
					t.false({}.propertyIsEnumerable.call(options, 'context'));
				}
			]
		}
	});
});

test('`context` option is accessible when extending instances', t => {
	const context = {
		foo: 'bar'
	};

	const instance = got.extend({context});

	t.is(instance.defaults.options.context, context);
	t.false({}.propertyIsEnumerable.call(instance.defaults.options, 'context'));
<<<<<<< HEAD
});

test('`options.body` is cleaned up when retrying - `options.json`', withServer, async (t, server, got) => {
	let first = true;
	server.post('/', (_request, response) => {
		if (first) {
			first = false;

			response.statusCode = 401;
		}

		response.end();
	});

	await t.notThrowsAsync(got.post('', {
		hooks: {
			afterResponse: [
				async (response, retryWithMergedOptions) => {
					if (response.statusCode === 401) {
						// @ts-ignore Manual tests
						return retryWithMergedOptions();
					}

					t.is(response.request.options.body, undefined);

					return response;
				}
			]
		},
		json: {
			some: 'data'
		}
	}));
});

test('`options.body` is cleaned up when retrying - `options.form`', withServer, async (t, server, got) => {
	let first = true;
	server.post('/', (_request, response) => {
		if (first) {
			first = false;

			response.statusCode = 401;
		}

		response.end();
	});

	await t.notThrowsAsync(got.post('', {
		hooks: {
			afterResponse: [
				async (response, retryWithMergedOptions) => {
					if (response.statusCode === 401) {
						// @ts-ignore Manual tests
						return retryWithMergedOptions();
					}

					t.is(response.request.options.body, undefined);

					return response;
				}
			]
		},
		form: {
			some: 'data'
		}
	}));
=======
>>>>>>> 518f0f59
});<|MERGE_RESOLUTION|>--- conflicted
+++ resolved
@@ -13,13 +13,8 @@
 
 test('`url` is required', async t => {
 	await t.throwsAsync(
-<<<<<<< HEAD
-		// @ts-ignore Error tests
-		got(),
-=======
-		// @ts-ignore Manual tests
+		// @ts-ignore Error tests
 		got(''),
->>>>>>> 518f0f59
 		{
 			instanceOf: TypeError,
 			message: 'No URL protocol specified'
@@ -37,7 +32,7 @@
 });
 
 test('throws if no arguments provided', async t => {
-	// @ts-ignore This is on purpose.
+	// @ts-ignore Error tests
 	await t.throwsAsync(got(), TypeError, 'Missing `url` argument');
 });
 
@@ -150,15 +145,9 @@
 	t.is((await got('test', {searchParams: {}})).requestUrl, `${server.url}/test`);
 });
 
-<<<<<<< HEAD
-test('throws on invalid type of body', async t => {
+test('throws when passing body with a non payload method', async t => {
 	// @ts-ignore Error tests
-	await t.throwsAsync(got('https://example.com', {body: false}), {
-=======
-test('throws when passing body with a non payload method', async t => {
-	// @ts-ignore Manual tests
 	await t.throwsAsync(got('https://example.com', {body: 'asdf'}), {
->>>>>>> 518f0f59
 		instanceOf: TypeError,
 		message: 'The `GET` method cannot be used with a body'
 	});
@@ -350,73 +339,4 @@
 
 	t.is(instance.defaults.options.context, context);
 	t.false({}.propertyIsEnumerable.call(instance.defaults.options, 'context'));
-<<<<<<< HEAD
-});
-
-test('`options.body` is cleaned up when retrying - `options.json`', withServer, async (t, server, got) => {
-	let first = true;
-	server.post('/', (_request, response) => {
-		if (first) {
-			first = false;
-
-			response.statusCode = 401;
-		}
-
-		response.end();
-	});
-
-	await t.notThrowsAsync(got.post('', {
-		hooks: {
-			afterResponse: [
-				async (response, retryWithMergedOptions) => {
-					if (response.statusCode === 401) {
-						// @ts-ignore Manual tests
-						return retryWithMergedOptions();
-					}
-
-					t.is(response.request.options.body, undefined);
-
-					return response;
-				}
-			]
-		},
-		json: {
-			some: 'data'
-		}
-	}));
-});
-
-test('`options.body` is cleaned up when retrying - `options.form`', withServer, async (t, server, got) => {
-	let first = true;
-	server.post('/', (_request, response) => {
-		if (first) {
-			first = false;
-
-			response.statusCode = 401;
-		}
-
-		response.end();
-	});
-
-	await t.notThrowsAsync(got.post('', {
-		hooks: {
-			afterResponse: [
-				async (response, retryWithMergedOptions) => {
-					if (response.statusCode === 401) {
-						// @ts-ignore Manual tests
-						return retryWithMergedOptions();
-					}
-
-					t.is(response.request.options.body, undefined);
-
-					return response;
-				}
-			]
-		},
-		form: {
-			some: 'data'
-		}
-	}));
-=======
->>>>>>> 518f0f59
 });