--- conflicted
+++ resolved
@@ -98,54 +98,7 @@
 	t.deepEqual(getBeforeRequestHooks(merged), getBeforeRequestHooks(instanceA).concat(getBeforeRequestHooks(instanceB)));
 });
 
-<<<<<<< HEAD
-test('hooks are passed by though other instances don\'t have them', t => {
-	const instanceA = got.extend({hooks: {
-		beforeRequest: [
-			options => {
-				options.headers.dog = 'woof';
-			}
-		]
-	}});
-	const instanceB = got.create({
-		options: {}
-	});
-	const instanceC = got.create({
-		options: {hooks: {}}
-	});
-
-	const merged = instanceA.extend(instanceB, instanceC);
-	t.deepEqual(merged.defaults.options.hooks.beforeRequest, instanceA.defaults.options.hooks.beforeRequest);
-});
-
-test('URLSearchParams instances are merged', t => {
-	const instanceA = got.extend({
-		searchParams: new URLSearchParams({a: '1'})
-	});
-
-	const instanceB = got.extend({
-		searchParams: new URLSearchParams({b: '2'})
-	});
-
-	const merged = instanceA.extend(instanceB);
-	t.is((merged.defaults.options.searchParams as URLSearchParams).get('a'), '1');
-	t.is((merged.defaults.options.searchParams as URLSearchParams).get('b'), '2');
-});
-
-// TODO: remove this before Got v11
-test('`got.mergeInstances()` works', t => {
-	const instance = got.mergeInstances(got, got.create({
-		options: {
-			headers: {
-				'user-agent': null
-			}
-		}
-	}));
-
-	t.is(instance.defaults.options.headers['user-agent'], null);
-=======
 test('default handlers are not duplicated', t => {
 	const instance = got.extend(got);
 	t.is(instance.defaults.handlers.length, 1);
->>>>>>> 518f0f59
 });