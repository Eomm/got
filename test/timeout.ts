--- conflicted
+++ resolved
@@ -461,12 +461,7 @@
 	const promise = got({
 		timeout: {socket: 50},
 		retry: 0
-<<<<<<< HEAD
 	}).on('request', (request: http.ClientRequest) => {
-		request.emit('error', new Error(message));
-=======
-	}).on('request', request => {
->>>>>>> 3acdb698
 		request.abort();
 		request.emit('error', new Error(message));
 	});
